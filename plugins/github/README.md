--- conflicted
+++ resolved
@@ -11,14 +11,10 @@
   - name: RUNNER1
     plugin: github
     token: github_pat_XXX
-<<<<<<< HEAD
-=======
     # Instead of PAT, you can create a github app for your org/repo and use its credentials instead.
     # private_key: /path/to/private/key
     # app_id: 12345678
     # installation_id: 12345678
-    # can be org or repo
->>>>>>> 13703904
     registration: repo
     repo: anklet
     owner: veertuinc
