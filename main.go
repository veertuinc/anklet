--- conflicted
+++ resolved
@@ -326,7 +326,6 @@
 			os.Exit(1)
 		}
 		workerCtx = context.WithValue(workerCtx, config.ContextKey("database"), databaseContainer)
-<<<<<<< HEAD
 		go metricsService.StartAggregatorServer(workerCtx, logger, false)
 		logger.InfoContext(workerCtx, "metrics aggregator started on port "+metricsPort)
 		wg.Add(1)
@@ -340,50 +339,13 @@
 				return
 			default:
 				if workerCtx.Err() != nil || toRunOnce == "true" {
-=======
-		go metricsService.StartAggregatorServer(workerCtx, parentLogger, false)
-		parentLogger.InfoContext(workerCtx, "metrics aggregator started on port "+metricsPort)
-		for _, metricsURL := range loadedConfig.Metrics.MetricsURLs {
-			wg.Add(1)
-			go func(metricsURL string) {
-				defer wg.Done()
-				pluginCtx, pluginCancel := context.WithCancel(workerCtx) // Inherit from parent context
-				pluginCtx = logging.AppendCtx(pluginCtx, slog.String("metrics_url", metricsURL))
-				// check if valid URL
-				_, err = url.Parse(metricsURL)
-				if err != nil {
-					parentLogger.ErrorContext(pluginCtx, "invalid URL", "error", err)
->>>>>>> 65c0f8df
 					pluginCancel()
 					break
 				}
-<<<<<<< HEAD
 				select {
 				case <-time.After(time.Duration(loadedConfig.Metrics.SleepInterval) * time.Second):
 				case <-pluginCtx.Done():
 					break
-=======
-				for {
-					select {
-					case <-workerCtx.Done():
-						pluginCancel()
-						parentLogger.WarnContext(pluginCtx, shutDownMessage)
-						return
-					default:
-						// get metrics from endpoint and update the main list
-						metrics.UpdatemetricsURLDBEntry(pluginCtx, parentLogger, metricsURL)
-						if workerCtx.Err() != nil || toRunOnce == "true" {
-							parentLogger.DebugContext(pluginCtx, "workerCtx.Err() != nil || toRunOnce == true")
-							pluginCancel()
-							break
-						}
-						select {
-						case <-time.After(time.Duration(loadedConfig.Metrics.SleepInterval) * time.Second):
-						case <-pluginCtx.Done():
-							break
-						}
-					}
->>>>>>> 65c0f8df
 				}
 			}
 		}
